[package]
name = "lignin-html"
version = "0.0.5"
authors = ["Tamme Schichler <tamme@schichler.dev>"]
edition = "2018"
description = "HTML renderer for lignin VDOM Nodes. This crate is primarily for static and server-side rendering. For client-side use, see lignin-dom."
license = "MIT OR Apache-2.0"
repository = "https://github.com/Tamschi/lignin-html"
homepage = "https://github.com/Tamschi/lignin-html/tree/v0.0.5"
documentation = "https://docs.rs/lignin-html/0.0.5"
keywords = ["VDOM", "HTML"]
categories = ["web-programming", "text-processing"]
readme = "README.md"
include = [
	"**/*.rs",
	"!tests/unincluded_*.rs", # Tests of meta data files not included in the package.
	"Cargo.toml",
	"CHANGELOG.md",
	"CODE_OF_CONDUCT.md",
	"LICENSE-*",
	"README.md",
	"SECURITY.md",
]
publish = false

[badges]
<<<<<<< HEAD
is-it-maintained-issue-resolution = { repository = "Tamschi/lignin-html" }
is-it-maintained-open-issues = { repository = "Tamschi/lignin-html" }
maintenance = { status = "experimental" }
=======
is-it-maintained-issue-resolution = { repository = "Tamschi/TODO_CRATE_NAME" }
is-it-maintained-open-issues = { repository = "Tamschi/TODO_CRATE_NAME" }
maintenance = { status = "experimental" } # This may differ between branches.
>>>>>>> ffd936d6

[features]
std = [] # Implements std::error::Error on lignin_html::Error

[dependencies]
lignin = "0.1.0" # public
logos = "0.12.0"

[dev-dependencies]
cargo-husky = "1.5.0"
doc-comment = "0.3.3"
git_info = "0.1.2"
version-sync = "0.9.3"
<<<<<<< HEAD
wasm-bindgen-test = "0.3.25"
=======
wasm-bindgen-test = "0.3.28"
>>>>>>> ffd936d6
<|MERGE_RESOLUTION|>--- conflicted
+++ resolved
@@ -24,15 +24,9 @@
 publish = false
 
 [badges]
-<<<<<<< HEAD
 is-it-maintained-issue-resolution = { repository = "Tamschi/lignin-html" }
 is-it-maintained-open-issues = { repository = "Tamschi/lignin-html" }
-maintenance = { status = "experimental" }
-=======
-is-it-maintained-issue-resolution = { repository = "Tamschi/TODO_CRATE_NAME" }
-is-it-maintained-open-issues = { repository = "Tamschi/TODO_CRATE_NAME" }
 maintenance = { status = "experimental" } # This may differ between branches.
->>>>>>> ffd936d6
 
 [features]
 std = [] # Implements std::error::Error on lignin_html::Error
@@ -46,8 +40,4 @@
 doc-comment = "0.3.3"
 git_info = "0.1.2"
 version-sync = "0.9.3"
-<<<<<<< HEAD
-wasm-bindgen-test = "0.3.25"
-=======
-wasm-bindgen-test = "0.3.28"
->>>>>>> ffd936d6
+wasm-bindgen-test = "0.3.28"