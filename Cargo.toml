--- conflicted
+++ resolved
@@ -22,10 +22,6 @@
 ]
 
 [badges]
-<<<<<<< HEAD
-travis-ci = { repository = "Tamschi/lignin-html", branch = "unstable" }
-=======
->>>>>>> f32a2aa8
 is-it-maintained-issue-resolution = { repository = "Tamschi/lignin-html" }
 is-it-maintained-open-issues = { repository = "Tamschi/lignin-html" }
 maintenance = { status = "experimental" }
