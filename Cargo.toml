--- conflicted
+++ resolved
@@ -31,11 +31,7 @@
 std = [] # Implements std::error::Error on lignin_html::Error
 
 [dependencies]
-<<<<<<< HEAD
-lignin = "0.0.5" # public
-=======
 lignin = "0.0.7" # public
->>>>>>> 86e65f8f
 logos = "0.12.0"
 
 [dev-dependencies]
