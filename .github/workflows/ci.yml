# Largely inspired by https://github.com/dtolnay/syn/blob/master/.github/workflows/ci.yml under MIT OR Apache-2.0.
name: CI
on:
  pull_request:
  push:
  schedule: [cron: "0 8 * * 5"] # 8:00 on Fridays

jobs:
  test:
    name: Test
    runs-on: ubuntu-latest
    steps:
    - uses: actions/checkout@v2
    - uses: actions-rs/toolchain@v1.0.7
    - run: cat CI.toml >> Cargo.toml
    - run: cargo test --workspace --no-default-features
    - run: cargo test --workspace
    - run: cargo test --workspace --all-features

  check:
    name: Check on Rust ${{matrix.rust}}${{format(' ({0})', matrix.target || matrix.os)}}
    runs-on: ${{matrix.os}}-latest
    strategy:
      matrix:
        os: [macos, ubuntu, windows]
<<<<<<< HEAD
        rust: [1.46.0, stable, beta, nightly]
        include:
        - os: ubuntu
          target: wasm32-unknown-unknown
          no-workspace: --lib
=======
        rust: ['1.51', stable, beta, nightly]
>>>>>>> 8104d37e
    env:
      target: ${{matrix.target && format('--target={0}', matrix.target)}}
      workspace: ${{matrix.no-workspace || '--workspace'}}
    steps:
    - uses: actions/checkout@v2
    - uses: actions-rs/toolchain@v1.0.7
      with:
        toolchain: ${{matrix.rust}}
        profile: minimal
        target: ${{matrix.target}}
    - run: cat CI.toml >> Cargo.toml
    - run: cargo +${{matrix.rust}} check ${{env.target}} ${{env.workspace}} --no-default-features
    - run: cargo +${{matrix.rust}} check ${{env.target}} ${{env.workspace}}
    - run: cargo +${{matrix.rust}} check ${{env.target}} ${{env.workspace}} --all-features

  minimal-versions:
    name: Minimal Versions
    runs-on: ubuntu-latest
    steps:
    - uses: actions/checkout@v2
    - uses: actions-rs/toolchain@v1.0.7
      with:
        toolchain: nightly
    - run: cat CI.toml >> Cargo.toml
    - run: cargo +nightly update -Z minimal-versions
    - run: cargo +nightly check --lib --no-default-features
    - run: cargo +nightly check --lib
    - run: cargo +nightly check --lib --all-features

  clippy:
    name: Clippy
    runs-on: ubuntu-latest
    steps:
    - uses: actions/checkout@v2
    - uses: actions-rs/toolchain@v1.0.7
      with:
        toolchain: nightly
        profile: minimal
        components: clippy
    - run: cat CI.toml >> Cargo.toml
    - run: cargo +nightly clippy --workspace --no-default-features
    - run: cargo +nightly clippy --workspace
    - run: cargo +nightly clippy --workspace --all-features

  fmt:
    name: Formatting
    runs-on: ubuntu-latest
    steps:
    - uses: actions/checkout@v2
    - uses: actions-rs/toolchain@v1.0.7
      with:
        toolchain: nightly
        profile: minimal
        components: rustfmt
    - run: cat CI.toml >> Cargo.toml
    - run: cargo +nightly fmt --all -- --check<|MERGE_RESOLUTION|>--- conflicted
+++ resolved
@@ -23,15 +23,7 @@
     strategy:
       matrix:
         os: [macos, ubuntu, windows]
-<<<<<<< HEAD
-        rust: [1.46.0, stable, beta, nightly]
-        include:
-        - os: ubuntu
-          target: wasm32-unknown-unknown
-          no-workspace: --lib
-=======
-        rust: ['1.51', stable, beta, nightly]
->>>>>>> 8104d37e
+        rust: ['1.46', stable, beta, nightly]
     env:
       target: ${{matrix.target && format('--target={0}', matrix.target)}}
       workspace: ${{matrix.no-workspace || '--workspace'}}
