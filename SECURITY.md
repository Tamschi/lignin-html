# Security Policy

## Supported Versions

| Version | Supported          | ***Initial*** Reason for Removal |
| ------- | ------------------ | -------------------------------- |
<<<<<<< HEAD
| 0.0.1-3 | :white_check_mark: |                                  |
| 0.0.4   | :x:                | wrong minimum Rust version       |
| 0.0.5   | :white_check_mark: |                                  |
=======
| 0.0.1   | :white_check_mark: |                                  |
>>>>>>> ffd936d6

Faulty versions are [yanked](https://doc.rust-lang.org/cargo/commands/cargo-yank.html), where possible after a Semver-compatible update is made available, and added to the table above as unsupported.  
They are also marked with an additional `v….….…-yanked` tag in Git to make them easily recognisable, but original release tags are not removed.

Security advisories are published through [the respective section on this repository here](https://github.com/Tamschi/lignin-html/security/advisories) and [RustSec/advisory-db](https://github.com/RustSec/advisory-db).

## Reporting a Vulnerability

If you find a security issue, please contact me privately first, so that I can publish a fix before the announcement!

You can reach me via XMPP or email at [tamme@schichler.dev](mailto:tamme@schichler.dev).  
Prefer XMPP and mention "vulnerability" if you'd like an immediate response, though I can't always guarantee this of course.

## Notes

As `0.0.z` versions cannot be upgraded in a Semver-compatible way, these can be yanked without an automatically resolved alternative becoming available.
Should it become impossible to fix a vulnerability in an API-compatible way, an `x.….…` or `0.y.…` version can be yanked entirely, too.

Yanked versions are still available for download, so your builds will not break with an existing `Cargo.lock` file.  
Please include it in your version control (and source release packages for executables). Cargo does this by default.

While there will be advisories about any security issues and undefined behaviour, other bugfix releases are more quiet.  
To be notified automatically, either subscribe to releases through the repository watch feature on GitHub or use for example [Dependabot] with [`package-ecosystem: cargo`](https://docs.github.com/en/code-security/supply-chain-security/keeping-your-dependencies-updated-automatically/configuration-options-for-dependency-updates#package-ecosystem).
To check only for vulnerabilities, use [cargo-audit](https://github.com/RustSec/rustsec/tree/main/cargo-audit#readme) instead, which is available as a GitHub Action as [actions-rs/audit-check](https://github.com/actions-rs/audit-check#readme).

Once a version becomes yanked/unsupported, please update or upgrade to a supported version in a timely manner.
I'll try to make this as painless as possible where manual changes are required, but a simple [`cargo update -p lignin-html`](https://doc.rust-lang.org/cargo/commands/cargo-update.html) should do the trick in most cases.

[Dependabot]: https://docs.github.com/en/code-security/supply-chain-security/keeping-your-dependencies-updated-automatically<|MERGE_RESOLUTION|>--- conflicted
+++ resolved
@@ -4,13 +4,9 @@
 
 | Version | Supported          | ***Initial*** Reason for Removal |
 | ------- | ------------------ | -------------------------------- |
-<<<<<<< HEAD
+| 0.0.5   | :white_check_mark: |                                  |
+| 0.0.4   | :x:                | wrong minimum Rust version       |
 | 0.0.1-3 | :white_check_mark: |                                  |
-| 0.0.4   | :x:                | wrong minimum Rust version       |
-| 0.0.5   | :white_check_mark: |                                  |
-=======
-| 0.0.1   | :white_check_mark: |                                  |
->>>>>>> ffd936d6
 
 Faulty versions are [yanked](https://doc.rust-lang.org/cargo/commands/cargo-yank.html), where possible after a Semver-compatible update is made available, and added to the table above as unsupported.  
 They are also marked with an additional `v….….…-yanked` tag in Git to make them easily recognisable, but original release tags are not removed.
