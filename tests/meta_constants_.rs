#![allow(dead_code)]

pub const BRANCH: &str = "develop";
pub const USER: &str = "Tamschi";
<<<<<<< HEAD
pub const RUST_VERSION: &str = "1.46.0";
=======
pub const RUST_VERSION: &str = "1.51";
>>>>>>> 8104d37e
<|MERGE_RESOLUTION|>--- conflicted
+++ resolved
@@ -2,8 +2,4 @@
 
 pub const BRANCH: &str = "develop";
 pub const USER: &str = "Tamschi";
-<<<<<<< HEAD
-pub const RUST_VERSION: &str = "1.46.0";
-=======
-pub const RUST_VERSION: &str = "1.51";
->>>>>>> 8104d37e
+pub const RUST_VERSION: &str = "1.46";